import datetime
import hashlib
import hmac
import io
import logging
import os
import pytz
import re
import tarfile
import tempfile

import bleach
import docker
import docker.errors
from flask import current_app, Response, Markup, abort, g
from itsdangerous.url_safe import URLSafeSerializer
from CTFd.exceptions import UserNotFoundException, UserTokenExpiredException
from CTFd.models import db, Solves, Challenges, Users
from CTFd.utils.encoding import hexencode
from CTFd.utils.user import get_current_user
from CTFd.utils.modes import get_model
from CTFd.utils.config.pages import build_markdown
from CTFd.utils.security.sanitize import sanitize_html
from sqlalchemy import String, Integer
from sqlalchemy.sql import or_

from ..config import WORKSPACE_NODES, MAC_HOSTNAME, MAC_USERNAME
from ..models import Dojos, DojoMembers, DojoAdmins, DojoChallenges, WorkspaceTokens
from . import mac_docker

ID_REGEX = "^[A-Za-z0-9_.-]+$"
def id_regex(s):
    return re.match(ID_REGEX, s) and ".." not in s


def force_cache_updates():
    return bool(os.environ.get("CACHE_WARMER"))


def container_name(user):
    return f"user_{user.id}"


def container_password(container, *args):
    key = container.labels["dojo.auth_token"].encode()
    message = "-".join(args).encode()
    return hmac.HMAC(key, message, "sha256").hexdigest()


def get_current_container(user=None):
    user = user or get_current_user()
    if not user:
        return None

    docker_client = user_docker_client(user)

    try:
        return docker_client.containers.get(container_name(user))
    except docker.errors.NotFound:
        return None


def get_all_containers(dojo=None):
    filters = dict(status="running", label="dojo.dojo_id")
    if dojo:
        filters["label"] = f"dojo.dojo_id={dojo.reference_id}"

    return [
        container
        for docker_client in all_docker_clients()
        for container in docker_client.containers.list(filters=filters, ignore_removed=True)
    ]


def serialize_user_flag(account_id, challenge_id, *, secret=None):
    if secret is None:
        secret = current_app.config["SECRET_KEY"]
    serializer = URLSafeSerializer(secret)
    data = [account_id, challenge_id]
    user_flag = serializer.dumps(data)[::-1]
    return user_flag


def user_node(user):
    return list(WORKSPACE_NODES.keys())[user.id % len(WORKSPACE_NODES)] if WORKSPACE_NODES else None


def user_docker_client(user, image_name=None):
    if image_name and image_name.startswith("mac:"):
        return mac_docker.MacDockerClient(hostname=MAC_HOSTNAME,
                                          username=MAC_USERNAME,
                                          key_path="/var/mac/key")

    node_id = user_node(user)
    return (docker.DockerClient(base_url=f"tcp://192.168.42.{node_id + 1}:2375", tls=False)
            if node_id is not None else docker.from_env())


def all_docker_clients():
    return [docker.DockerClient(base_url=f"tcp://192.168.42.{node_id + 1}:2375", tls=False)
            for node_id in WORKSPACE_NODES] if WORKSPACE_NODES else [docker.from_env()]


def user_ipv4(user):
    # Full Subnet: 10.0.0.0/8
    #           NODE            SERVICE_ID
    # 00001010  0000  00000000000000000000
    # SERVICE_IDs 0-255 are reserved for core services

    node_id = user_node(user) or 0
    service_id = user.id + 256
    assert node_id < 2**4
    assert service_id < 2**20
    return ".".join([
        "10",
        f"{(node_id << 4) | ((service_id >> 16) & 0xff)}",
        f"{(service_id >> 8) & 0xff}",
        f"{(service_id >> 0) & 0xff}",
    ])


def redirect_internal(redirect_uri, auth=None):
    response = Response()
    if auth:
        response.headers["X-Accel-Redirect"] = "@forward"
        response.headers["redirect_auth"] = auth
    else:
        response.headers["X-Accel-Redirect"] = "/internal/"
    response.headers["redirect_uri"] = redirect_uri
    return response


def redirect_user_socket(user, port, url_path):
    assert user is not None
    return redirect_internal(f"http://{user_ipv4(user)}:{port}/{url_path}")


def render_markdown(s):
    raw_html = build_markdown(s or "")
    if "dojo" in g and (g.dojo.official or g.dojo.privileged):
        return Markup(raw_html)

    markdown_tags = [
        "h1", "h2", "h3", "h4", "h5", "h6",
        "b", "i", "strong", "em", "tt",
        "p", "br",
        "span", "div", "blockquote", "code", "pre", "hr",
        "ul", "ol", "li", "dd", "dt",
        "img",
        "a",
        "sub", "sup",
    ]
    markdown_attrs = {
        "*": ["id"],
        "img": ["src", "alt", "title"],
        "a": ["href", "alt", "title"],
        "p": ["data-hide"]
    }
    clean_html = bleach.clean(raw_html, tags=markdown_tags, attributes=markdown_attrs)
    return Markup(clean_html)


def unserialize_user_flag(user_flag, *, secret=None):
    if secret is None:
        secret = current_app.config["SECRET_KEY"]
    user_flag = re.sub(".+?{(.+)}", r"\1", user_flag)[::-1]
    serializer = URLSafeSerializer(secret)
    account_id, challenge_id = serializer.loads(user_flag)
    return account_id, challenge_id


def resolved_tar(dir, *, root_dir, filter=None):
    tar_buffer = io.BytesIO()
    tar = tarfile.open(fileobj=tar_buffer, mode='w')
    resolved_root_dir = root_dir.resolve()
    for path in dir.rglob("*"):
        if filter is not None and not filter(path):
            continue
        relative_path = path.relative_to(dir)
        if path.is_symlink():
            resolved_path = path.resolve()
            assert resolved_path.is_relative_to(resolved_root_dir), f"The symlink {path} points outside of the root directory"
            tar.add(resolved_path, arcname=relative_path)
        else:
            tar.add(path, arcname=relative_path, recursive=False)
    tar_buffer.seek(0)
    return tar_buffer


# https://github.com/CTFd/CTFd/blob/3.6.0/CTFd/utils/security/auth.py#L51-L59
def lookup_workspace_token(token):
    token = WorkspaceTokens.query.filter_by(value=token).first()
    if token:
        if datetime.datetime.utcnow() >= token.expiration:
            raise UserTokenExpiredException
        return token.user
    else:
        raise UserNotFoundException


# https://github.com/CTFd/CTFd/blob/3.6.0/CTFd/utils/security/auth.py#L37-L48
def generate_workspace_token(user, expiration=None):
    temp_token = True
    while temp_token is not None:
        value = "workspace_" + hexencode(os.urandom(32))
        temp_token = WorkspaceTokens.query.filter_by(value=value).first()

    token = WorkspaceTokens(
        user_id=user.id, expiration=expiration, value=value
    )
    db.session.add(token)
    db.session.commit()
    return token


def is_challenge_locked(dojo_challenge: DojoChallenges, user: Users) -> bool:
    if all((dojo_challenge.progression_locked, dojo_challenge.challenge_index != 0, not dojo_challenge.dojo.is_admin())):
        previous_dojo_challenge = dojo_challenge.module.challenges[dojo_challenge.challenge_index - 1]
        return not (Solves.query.filter_by(user=user, challenge=dojo_challenge.challenge).first() or
                Solves.query.filter_by(user=user, challenge=previous_dojo_challenge.challenge).first())
<<<<<<< HEAD
    return False
=======
    return False


# based on https://stackoverflow.com/questions/36408496/python-logging-handler-to-append-to-list
class ListHandler(logging.Handler): # Inherit from logging.Handler
    def __init__(self, log_list):
        logging.Handler.__init__(self)
        self.log_list = log_list

    def emit(self, record):
        self.log_list.append(record.levelname + ": " + record.getMessage())

class HTMLHandler(logging.Handler): # Inherit from logging.Handler
    def __init__(self, start_tag="<code>", end_tag="</code>", join_tag="<br>"):
        logging.Handler.__init__(self)
        self.html = ""
        self.start_tag = start_tag
        self.end_tag = end_tag
        self.join_tag = join_tag

    def reset(self):
        self.html = ""

    def emit(self, record):
        if self.html:
            self.html += self.join_tag
        self.html += f"{self.start_tag}<b>{record.levelname}</b>: {sanitize_html(record.getMessage())}{self.end_tag}"
>>>>>>> 2764edaf
<|MERGE_RESOLUTION|>--- conflicted
+++ resolved
@@ -218,9 +218,6 @@
         previous_dojo_challenge = dojo_challenge.module.challenges[dojo_challenge.challenge_index - 1]
         return not (Solves.query.filter_by(user=user, challenge=dojo_challenge.challenge).first() or
                 Solves.query.filter_by(user=user, challenge=previous_dojo_challenge.challenge).first())
-<<<<<<< HEAD
-    return False
-=======
     return False
 
 
@@ -247,5 +244,4 @@
     def emit(self, record):
         if self.html:
             self.html += self.join_tag
-        self.html += f"{self.start_tag}<b>{record.levelname}</b>: {sanitize_html(record.getMessage())}{self.end_tag}"
->>>>>>> 2764edaf
+        self.html += f"{self.start_tag}<b>{record.levelname}</b>: {sanitize_html(record.getMessage())}{self.end_tag}"